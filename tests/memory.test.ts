--- conflicted
+++ resolved
@@ -42,11 +42,7 @@
   }
 
   const response = await openai.chat.completions.create({
-<<<<<<< HEAD
     model: "gpt-4.1-nano",
-=======
-    model: "gpt-5-nano",
->>>>>>> f6736cd5
     messages: [
       {
         role: "system",
@@ -58,11 +54,7 @@
         content: `User: ${userMessage}\nAgent: ${agentResponse}`,
       },
     ],
-<<<<<<< HEAD
-    // temperature not supported with gpt-4.1-nano, uses default of 1
-=======
     // temperature not supported with gpt-5-nano, uses default of 1
->>>>>>> f6736cd5
   });
 
   return response.choices[0].message.content;
@@ -1263,11 +1255,7 @@
         expect(memory).not.toBeNull();
         expect(memory!.contentType).toBe("summarized");
 
-<<<<<<< HEAD
-        // Summarized content should be concise (relaxed constraint for gpt-4.1-nano default temperature)
-=======
         // Summarized content should be concise (relaxed constraint for gpt-5-nano default temperature)
->>>>>>> f6736cd5
         const original =
           "My name is Alexander Johnson and I prefer to be called Alex";
 
