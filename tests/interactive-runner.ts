--- conflicted
+++ resolved
@@ -52,11 +52,7 @@
   }
 
   const response = await openai.chat.completions.create({
-<<<<<<< HEAD
     model: "gpt-4.1-nano",
-=======
-    model: "gpt-5-nano",
->>>>>>> f6736cd5
     messages: [
       {
         role: "system",
@@ -68,11 +64,7 @@
         content: `User: ${userMessage}\nAgent: ${agentResponse}`,
       },
     ],
-<<<<<<< HEAD
-    // temperature not supported with gpt-4.1-nano, uses default of 1
-=======
     // temperature not supported with gpt-5-nano, uses default of 1
->>>>>>> f6736cd5
   });
 
   return response.choices[0].message.content;
@@ -2823,11 +2815,7 @@
     return;
   }
   console.log("\n🤖 Advanced OpenAI Integration Tests");
-<<<<<<< HEAD
   console.log("Uses: text-embedding-3-small (1536-dim) + gpt-4.1-nano");
-=======
-  console.log("Uses: text-embedding-3-small (1536-dim) + gpt-5-nano");
->>>>>>> f6736cd5
   console.log("Cost: ~$0.0003 per test run\n");
 }
 
@@ -3048,11 +3036,7 @@
   }
 
   console.log(`\n🧠 Testing: memory.remember() with real AI...`);
-<<<<<<< HEAD
   console.log(`Using: text-embedding-3-small (1536-dim) + gpt-4.1-nano\n`);
-=======
-  console.log(`Using: text-embedding-3-small (1536-dim) + gpt-5-nano\n`);
->>>>>>> f6736cd5
 
   // Create conversation
   const conv = await cortex.conversations.create({
@@ -3220,11 +3204,7 @@
     console.log(`  "${original}"`);
     console.log(`  Length: ${original.length} chars`);
 
-<<<<<<< HEAD
     console.log(`\nSummarized by gpt-4.1-nano:`);
-=======
-    console.log(`\nSummarized by gpt-5-nano:`);
->>>>>>> f6736cd5
     console.log(`  "${memory.content}"`);
     console.log(`  Length: ${memory.content.length} chars`);
 
