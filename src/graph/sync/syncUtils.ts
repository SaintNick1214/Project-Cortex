/**
 * Graph Sync Utilities
 *
 * Functions for syncing Cortex entities to graph database.
 * All sync operations use MERGE semantics for idempotency.
 */

import type { GraphAdapter } from "../types";
import type { Context } from "../../contexts";
import type {
  Conversation,
  MemoryEntry,
  FactRecord,
  MemorySpace,
} from "../../types";

/**
 * Sync a Context to graph database
 *
 * Creates or updates a Context node with properties.
 * Uses MERGE for idempotent operations.
 */
export async function syncContextToGraph(
  context: Context,
  adapter: GraphAdapter,
): Promise<string> {
  const nodeId = await adapter.mergeNode(
    {
      label: "Context",
      properties: {
        contextId: context.contextId,
        memorySpaceId: context.memorySpaceId,
        purpose: context.purpose,
        status: context.status,
        depth: context.depth,
        userId: context.userId || null,
        parentId: context.parentId || null,
        rootId: context.rootId || null,
        participants: context.participants,
        createdAt: context.createdAt,
        updatedAt: context.updatedAt,
        completedAt: context.completedAt || null,
      },
    },
    { contextId: context.contextId },
  );

  return nodeId;
}

/**
 * Sync a Conversation to graph database
 *
 * Creates or updates a Conversation node with properties.
 * Uses MERGE for idempotent operations.
 */
export async function syncConversationToGraph(
  conversation: Conversation,
  adapter: GraphAdapter,
): Promise<string> {
  const nodeId = await adapter.mergeNode(
    {
      label: "Conversation",
      properties: {
        conversationId: conversation.conversationId,
        memorySpaceId: conversation.memorySpaceId,
        participantId: conversation.participantId || null,
        type: conversation.type,
        userId: conversation.participants.userId || null,
        agentId: conversation.participants.agentId || null,
        messageCount: conversation.messageCount,
        createdAt: conversation.createdAt,
        updatedAt: conversation.updatedAt,
      },
    },
    { conversationId: conversation.conversationId },
  );

  return nodeId;
}

/**
 * Sync a Memory to graph database
 *
 * Creates or updates a Memory node with truncated content.
 * Uses MERGE for idempotent operations.
 */
export async function syncMemoryToGraph(
  memory: MemoryEntry,
  adapter: GraphAdapter,
): Promise<string> {
  const nodeId = await adapter.mergeNode(
    {
      label: "Memory",
      properties: {
        memoryId: memory.memoryId,
        memorySpaceId: memory.memorySpaceId,
        participantId: memory.participantId || null,
        userId: memory.userId || null,
        agentId: memory.agentId || null,
        content: memory.content.substring(0, 200), // Truncate for graph
        contentType: memory.contentType,
        sourceType: memory.sourceType,
        sourceUserId: memory.sourceUserId || null,
        importance: memory.importance,
        tags: memory.tags,
        version: memory.version,
        createdAt: memory.createdAt,
        updatedAt: memory.updatedAt,
      },
    },
    { memoryId: memory.memoryId },
  );

  return nodeId;
}

/**
 * Sync a Fact to graph database
 *
 * Creates or updates a Fact node.
 * Uses MERGE for idempotent operations.
 */
export async function syncFactToGraph(
  fact: FactRecord,
  adapter: GraphAdapter,
): Promise<string> {
  const nodeId = await adapter.mergeNode(
    {
      label: "Fact",
      properties: {
        factId: fact.factId,
        memorySpaceId: fact.memorySpaceId,
        participantId: fact.participantId || null,
        fact: fact.fact,
        factType: fact.factType,
        subject: fact.subject || null,
        predicate: fact.predicate || null,
        object: fact.object || null,
        confidence: fact.confidence,
        sourceType: fact.sourceType,
        tags: fact.tags,
        version: fact.version,
        supersededBy: fact.supersededBy || null,
        supersedes: fact.supersedes || null,
        createdAt: fact.createdAt,
        updatedAt: fact.updatedAt,
      },
    },
    { factId: fact.factId },
  );

  return nodeId;
}

/**
 * Sync a MemorySpace to graph database
 *
 * Creates or updates a MemorySpace node.
 * Uses MERGE for idempotent operations.
 */
export async function syncMemorySpaceToGraph(
  memorySpace: MemorySpace,
  adapter: GraphAdapter,
): Promise<string> {
  const nodeId = await adapter.mergeNode(
    {
      label: "MemorySpace",
      properties: {
        memorySpaceId: memorySpace.memorySpaceId,
        name: memorySpace.name || null,
        type: memorySpace.type,
        status: memorySpace.status,
        participantCount: memorySpace.participants.length,
        createdAt: memorySpace.createdAt,
        updatedAt: memorySpace.updatedAt,
      },
    },
    { memorySpaceId: memorySpace.memorySpaceId },
  );

  return nodeId;
}

/**
 * Find a graph node ID by Cortex entity ID
 *
 * Helper function to look up nodes created from Cortex entities
 */
export async function findGraphNodeId(
  label: string,
  cortexId: string,
  adapter: GraphAdapter,
): Promise<string | null> {
  // Determine property name based on label
  let propertyName: string;
  switch (label) {
    case "Context":
      propertyName = "contextId";
      break;
    case "Conversation":
      propertyName = "conversationId";
      break;
    case "Memory":
      propertyName = "memoryId";
      break;
    case "Fact":
      propertyName = "factId";
      break;
    case "MemorySpace":
      propertyName = "memorySpaceId";
      break;
    case "User":
      propertyName = "userId";
      break;
    case "Agent":
      propertyName = "agentId";
      break;
    case "Participant":
      propertyName = "participantId";
      break;
    default:
      throw new Error(`Unknown label: ${label}`);
  }

  // Find node by property
  const nodes = await adapter.findNodes(label, { [propertyName]: cortexId }, 1);

  return nodes.length > 0 ? nodes[0].id! : null;
}

/**
 * Ensure a User node exists in the graph
 *
 * Uses MERGE for idempotent creation.
 */
export async function ensureUserNode(
  userId: string,
  adapter: GraphAdapter,
): Promise<string> {
  return await adapter.mergeNode(
    {
      label: "User",
      properties: {
        userId,
        createdAt: Date.now(),
      },
    },
    { userId },
  );
}

/**
 * Ensure an Agent node exists in the graph
 *
 * Uses MERGE for idempotent creation.
 */
export async function ensureAgentNode(
  agentId: string,
  adapter: GraphAdapter,
): Promise<string> {
  return await adapter.mergeNode(
    {
      label: "Agent",
      properties: {
        agentId,
        createdAt: Date.now(),
      },
    },
    { agentId },
  );
}

/**
 * Ensure a Participant node exists in the graph (Hive Mode)
 *
 * Uses MERGE for idempotent creation.
 */
export async function ensureParticipantNode(
  participantId: string,
  adapter: GraphAdapter,
): Promise<string> {
  return await adapter.mergeNode(
    {
      label: "Participant",
      properties: {
        participantId,
        createdAt: Date.now(),
      },
    },
    { participantId },
  );
}

/**
 * Ensure an Entity node exists in the graph
 *
 * Helper for fact entity relationships.
 * Uses MERGE for idempotent creation.
 */
export async function ensureEntityNode(
  entityName: string,
  entityType: string,
  adapter: GraphAdapter,
): Promise<string> {
  return await adapter.mergeNode(
    {
      label: "Entity",
      properties: {
        name: entityName,
        type: entityType,
        createdAt: Date.now(),
      },
    },
    { name: entityName },
  );
}

/**
 * Ensure an enriched Entity node exists in the graph
 *
 * Creates Entity nodes with additional metadata from enriched extraction:
 * - entityType: Specific type (e.g., "preferred_name", "full_name", "company")
 * - fullValue: Full value if available (e.g., "Alexander Johnson" for "Alex")
 *
 * Uses MERGE for idempotent creation with property updates.
 */
export async function ensureEnrichedEntityNode(
  entityName: string,
  entityType: string,
  fullValue: string | undefined,
  adapter: GraphAdapter,
): Promise<string> {
  return await adapter.mergeNode(
    {
      label: "Entity",
      properties: {
        name: entityName,
        type: entityType,
        entityType, // Specific entity type (e.g., "preferred_name")
        fullValue: fullValue || null, // Full value if available
        createdAt: Date.now(),
        updatedAt: Date.now(),
      },
<<<<<<< HEAD
    },
    { name: entityName },
  );
=======
    });
  } catch (error) {
    // If creation failed due to constraint (race condition), try finding again
    const retryNodes = await adapter.findNodes(
      "Entity",
      { name: entityName },
      1,
    );
    if (retryNodes.length > 0) {
      return retryNodes[0].id!;
    }
    throw error;
  }
}

/**
 * Create or get an enriched Entity node (for bullet-proof fact retrieval)
 *
 * Creates Entity nodes with additional metadata from enriched extraction:
 * - entityType: Specific type (e.g., "preferred_name", "full_name", "company")
 * - fullValue: Full value if available (e.g., "Alexander Johnson" for "Alex")
 *
 * Uses findNodes + createNode pattern with update for existing nodes
 */
export async function ensureEnrichedEntityNode(
  entityName: string,
  entityType: string,
  fullValue: string | undefined,
  adapter: GraphAdapter,
): Promise<string> {
  // Try to find existing node by name
  const nodes = await adapter.findNodes("Entity", { name: entityName }, 1);

  if (nodes.length > 0) {
    const existingNode = nodes[0];

    // Update node if we have enriched data that wasn't there before
    if (fullValue && existingNode.properties.fullValue !== fullValue) {
      await adapter.updateNode(existingNode.id!, {
        fullValue,
        entityType, // Update type if we have more specific info
        updatedAt: Date.now(),
      });
    }

    return existingNode.id!;
  }

  // Create new enriched Entity node if not found
  try {
    return await adapter.createNode({
      label: "Entity",
      properties: {
        name: entityName,
        type: entityType,
        entityType, // Specific entity type (e.g., "preferred_name")
        fullValue: fullValue || null, // Full value if available
        createdAt: Date.now(),
      },
    });
  } catch (error) {
    // If creation failed due to constraint (race condition), try finding again
    const retryNodes = await adapter.findNodes(
      "Entity",
      { name: entityName },
      1,
    );
    if (retryNodes.length > 0) {
      return retryNodes[0].id!;
    }
    throw error;
  }
>>>>>>> 5a0a149f
}<|MERGE_RESOLUTION|>--- conflicted
+++ resolved
@@ -342,82 +342,7 @@
         createdAt: Date.now(),
         updatedAt: Date.now(),
       },
-<<<<<<< HEAD
     },
     { name: entityName },
   );
-=======
-    });
-  } catch (error) {
-    // If creation failed due to constraint (race condition), try finding again
-    const retryNodes = await adapter.findNodes(
-      "Entity",
-      { name: entityName },
-      1,
-    );
-    if (retryNodes.length > 0) {
-      return retryNodes[0].id!;
-    }
-    throw error;
-  }
-}
-
-/**
- * Create or get an enriched Entity node (for bullet-proof fact retrieval)
- *
- * Creates Entity nodes with additional metadata from enriched extraction:
- * - entityType: Specific type (e.g., "preferred_name", "full_name", "company")
- * - fullValue: Full value if available (e.g., "Alexander Johnson" for "Alex")
- *
- * Uses findNodes + createNode pattern with update for existing nodes
- */
-export async function ensureEnrichedEntityNode(
-  entityName: string,
-  entityType: string,
-  fullValue: string | undefined,
-  adapter: GraphAdapter,
-): Promise<string> {
-  // Try to find existing node by name
-  const nodes = await adapter.findNodes("Entity", { name: entityName }, 1);
-
-  if (nodes.length > 0) {
-    const existingNode = nodes[0];
-
-    // Update node if we have enriched data that wasn't there before
-    if (fullValue && existingNode.properties.fullValue !== fullValue) {
-      await adapter.updateNode(existingNode.id!, {
-        fullValue,
-        entityType, // Update type if we have more specific info
-        updatedAt: Date.now(),
-      });
-    }
-
-    return existingNode.id!;
-  }
-
-  // Create new enriched Entity node if not found
-  try {
-    return await adapter.createNode({
-      label: "Entity",
-      properties: {
-        name: entityName,
-        type: entityType,
-        entityType, // Specific entity type (e.g., "preferred_name")
-        fullValue: fullValue || null, // Full value if available
-        createdAt: Date.now(),
-      },
-    });
-  } catch (error) {
-    // If creation failed due to constraint (race condition), try finding again
-    const retryNodes = await adapter.findNodes(
-      "Entity",
-      { name: entityName },
-      1,
-    );
-    if (retryNodes.length > 0) {
-      return retryNodes[0].id!;
-    }
-    throw error;
-  }
->>>>>>> 5a0a149f
-}+}
