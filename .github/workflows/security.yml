--- conflicted
+++ resolved
@@ -144,11 +144,7 @@
 
     steps:
       - name: Checkout code
-<<<<<<< HEAD
-        uses: actions/checkout@v4
-=======
-        uses: actions/checkout@v6
->>>>>>> d6867ca0
+        uses: actions/checkout@v6
 
       - name: Dependency Review
         uses: actions/dependency-review-action@v4
@@ -168,11 +164,7 @@
 
     steps:
       - name: Checkout code
-<<<<<<< HEAD
-        uses: actions/checkout@v4
-=======
-        uses: actions/checkout@v6
->>>>>>> d6867ca0
+        uses: actions/checkout@v6
 
       - name: Setup Node.js
         uses: actions/setup-node@v4
@@ -229,11 +221,7 @@
 
     steps:
       - name: Checkout code
-<<<<<<< HEAD
-        uses: actions/checkout@v4
-=======
-        uses: actions/checkout@v6
->>>>>>> d6867ca0
+        uses: actions/checkout@v6
 
       - name: Set up Python
         uses: actions/setup-python@v5
@@ -269,11 +257,7 @@
 
     steps:
       - name: Checkout code
-<<<<<<< HEAD
-        uses: actions/checkout@v4
-=======
-        uses: actions/checkout@v6
->>>>>>> d6867ca0
+        uses: actions/checkout@v6
 
       - name: Run Semgrep
         uses: semgrep/semgrep-action@v1
@@ -308,11 +292,7 @@
 
     steps:
       - name: Checkout code
-<<<<<<< HEAD
-        uses: actions/checkout@v4
-=======
-        uses: actions/checkout@v6
->>>>>>> d6867ca0
+        uses: actions/checkout@v6
 
       - name: Check for OpenAPI specs
         id: check-specs
@@ -348,12 +328,8 @@
         python-security,
         api-security,
       ]
-<<<<<<< HEAD
     # Skip for Dependabot PRs (no security checks run)
     if: always() && github.actor != 'dependabot[bot]'
-=======
-    if: always()
->>>>>>> d6867ca0
     runs-on: ubuntu-latest
     permissions:
       contents: read
